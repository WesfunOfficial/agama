//! Implements the basic handlers for the HTTP-based API (login, logout, ping, etc.).

use super::{
    auth::{generate_token, AuthError, TokenClaims},
    state::ServiceState,
};
use axum::{
<<<<<<< HEAD
    extract::{Query, State},
    http::{
        header::{LOCATION, SET_COOKIE},
        HeaderMap, HeaderValue, StatusCode,
    },
=======
    body::Body,
    extract::State,
    http::{header, HeaderMap, HeaderValue, StatusCode},
>>>>>>> 11cda280
    response::IntoResponse,
    Json,
};
use axum_extra::extract::cookie::CookieJar;
use pam::Client;
use serde::{Deserialize, Serialize};
use utoipa::ToSchema;

#[derive(Serialize, ToSchema)]
pub struct PingResponse {
    /// API status
    status: String,
}

#[utoipa::path(get, path = "/ping", responses(
    (status = 200, description = "The API is working", body = PingResponse)
))]
pub async fn ping() -> Json<PingResponse> {
    Json(PingResponse {
        status: "success".to_string(),
    })
}

#[derive(Serialize)]
pub struct AuthResponse {
    /// Bearer token to use on subsequent calls
    token: String,
}

#[derive(Deserialize)]
pub struct LoginRequest {
    /// User password
    pub password: String,
}

#[utoipa::path(post, path = "/api/auth", responses(
    (status = 200, description = "The user has been successfully authenticated.", body = AuthResponse)
))]
pub async fn login(
    State(state): State<ServiceState>,
    Json(login): Json<LoginRequest>,
) -> Result<impl IntoResponse, AuthError> {
    let mut pam_client = Client::with_password("agama")?;
    pam_client
        .conversation_mut()
        .set_credentials("root", login.password);
    pam_client.authenticate()?;

    let token = generate_token(&state.config.jwt_secret);
    let content = Json(AuthResponse {
        token: token.to_owned(),
    });

    let mut headers = HeaderMap::new();
    let cookie = auth_cookie_from_token(&token);
    headers.insert(
        header::SET_COOKIE,
        cookie.parse().expect("could not build a valid cookie"),
    );

    Ok((headers, content))
}

#[derive(Clone, Deserialize, utoipa::ToSchema)]
pub struct LoginFromQueryParams {
    /// Token to use for authentication.
    token: String,
}

#[utoipa::path(get, path = "/login", responses(
    (status = 301, description = "Injects the authentication cookie if correct and redirects to the web UI")
))]
pub async fn login_from_query(
    State(state): State<ServiceState>,
    Query(params): Query<LoginFromQueryParams>,
) -> impl IntoResponse {
    let mut headers = HeaderMap::new();

    if TokenClaims::from_token(&params.token, &state.config.jwt_secret).is_ok() {
        let cookie = auth_cookie_from_token(&params.token);
        headers.insert(
            SET_COOKIE,
            cookie.parse().expect("could not build a valid cookie"),
        );
    }

    headers.insert(LOCATION, HeaderValue::from_static("/"));
    (StatusCode::TEMPORARY_REDIRECT, headers)
}

#[utoipa::path(delete, path = "/api/auth", responses(
    (status = 204, description = "The user has been logged out.")
))]
pub async fn logout(_claims: TokenClaims) -> Result<impl IntoResponse, AuthError> {
    let mut headers = HeaderMap::new();
    let cookie = "agamaToken=deleted; HttpOnly; Expires=Thu, 01 Jan 1970 00:00:00 GMT".to_string();
    headers.insert(
        header::SET_COOKIE,
        cookie.parse().expect("could not build a valid cookie"),
    );
    Ok(headers)
}

/// Check whether the user is authenticated.
#[utoipa::path(get, path = "/api/auth", responses(
    (status = 200, description = "The user is authenticated."),
    (status = 400, description = "The user is not authenticated.")
))]
pub async fn session(_claims: TokenClaims) -> Result<(), AuthError> {
    Ok(())
}

<<<<<<< HEAD
/// Creates the cookie containing the authentication token.
///
/// It is a session token (no expiration date) so it should be gone
/// when the browser is closed.
///
/// See https://developer.mozilla.org/en-US/docs/Web/HTTP/Headers/Set-Cookie
/// for further information.
///
/// * `token`: authentication token.
fn auth_cookie_from_token(token: &str) -> String {
    format!("agamaToken={}; HttpOnly", &token)
=======
// builds a response tuple for translation redirection
fn redirect_to_file(file: &str) -> (StatusCode, HeaderMap, Body) {
    tracing::info!("Redirecting to translation file {}", file);

    let mut response_headers = HeaderMap::new();
    // translation found, redirect to the real file
    response_headers.insert(
        header::LOCATION,
        // if the file exists then the name is a valid value and unwrapping is safe
        HeaderValue::from_str(file).unwrap(),
    );

    (
        StatusCode::TEMPORARY_REDIRECT,
        response_headers,
        Body::empty(),
    )
}

// handle the /po.js request
// the requested language (locale) is sent in the "agamaLang" HTTP cookie
// this reimplements the Cockpit translation support
pub async fn po(State(state): State<ServiceState>, jar: CookieJar) -> impl IntoResponse {
    if let Some(cookie) = jar.get("agamaLang") {
        tracing::info!("Language cookie: {}", cookie.value());
        // try parsing the cookie
        if let Some((lang, region)) = cookie.value().split_once('-') {
            // first try language + country
            let target_file = format!("po.{}_{}.js", lang, region.to_uppercase());
            if state.public_dir.join(&target_file).exists() {
                return redirect_to_file(&target_file);
            } else {
                // then try the language only
                let target_file = format!("po.{}.js", lang);
                if state.public_dir.join(&target_file).exists() {
                    return redirect_to_file(&target_file);
                };
            }
        } else {
            // use the cookie as is
            let target_file = format!("po.{}.js", cookie.value());
            if state.public_dir.join(&target_file).exists() {
                return redirect_to_file(&target_file);
            }
        }
    }

    tracing::info!("Translation not found");
    // fallback, return empty javascript translations if the language is not supported
    let mut response_headers = HeaderMap::new();
    response_headers.insert(
        header::CONTENT_TYPE,
        HeaderValue::from_static("text/javascript"),
    );

    (StatusCode::OK, response_headers, Body::empty())
>>>>>>> 11cda280
}<|MERGE_RESOLUTION|>--- conflicted
+++ resolved
@@ -5,17 +5,9 @@
     state::ServiceState,
 };
 use axum::{
-<<<<<<< HEAD
+    body::Body,
     extract::{Query, State},
-    http::{
-        header::{LOCATION, SET_COOKIE},
-        HeaderMap, HeaderValue, StatusCode,
-    },
-=======
-    body::Body,
-    extract::State,
     http::{header, HeaderMap, HeaderValue, StatusCode},
->>>>>>> 11cda280
     response::IntoResponse,
     Json,
 };
@@ -97,12 +89,12 @@
     if TokenClaims::from_token(&params.token, &state.config.jwt_secret).is_ok() {
         let cookie = auth_cookie_from_token(&params.token);
         headers.insert(
-            SET_COOKIE,
+            header::SET_COOKIE,
             cookie.parse().expect("could not build a valid cookie"),
         );
     }
 
-    headers.insert(LOCATION, HeaderValue::from_static("/"));
+    headers.insert(header::LOCATION, HeaderValue::from_static("/"));
     (StatusCode::TEMPORARY_REDIRECT, headers)
 }
 
@@ -128,7 +120,6 @@
     Ok(())
 }
 
-<<<<<<< HEAD
 /// Creates the cookie containing the authentication token.
 ///
 /// It is a session token (no expiration date) so it should be gone
@@ -140,7 +131,8 @@
 /// * `token`: authentication token.
 fn auth_cookie_from_token(token: &str) -> String {
     format!("agamaToken={}; HttpOnly", &token)
-=======
+}
+
 // builds a response tuple for translation redirection
 fn redirect_to_file(file: &str) -> (StatusCode, HeaderMap, Body) {
     tracing::info!("Redirecting to translation file {}", file);
@@ -197,5 +189,4 @@
     );
 
     (StatusCode::OK, response_headers, Body::empty())
->>>>>>> 11cda280
 }
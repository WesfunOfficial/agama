//! Set of structs and enums to handle devices and connections from NetworkManager.
//!
//! This are meant to be used internally, so we omit everything it is not useful for us.

/// NetworkManager wireless mode
///
/// Using the newtype pattern around an String is enough. For proper support, we might replace this
/// struct with an enum.
use crate::network::{
    model::{Ipv4Method, Ipv6Method, SecurityProtocol, WirelessMode},
    nm::error::NmError,
};
use agama_lib::network::types::DeviceType;
use std::fmt;
use std::str::FromStr;

#[derive(Debug, PartialEq)]
pub struct NmWirelessMode(pub String);

impl Default for NmWirelessMode {
    fn default() -> Self {
        NmWirelessMode("infrastructure".to_string())
    }
}

impl From<&str> for NmWirelessMode {
    fn from(value: &str) -> Self {
        Self(value.to_string())
    }
}

impl NmWirelessMode {
    pub fn as_str(&self) -> &str {
        self.0.as_str()
    }
}

impl TryFrom<NmWirelessMode> for WirelessMode {
    type Error = NmError;

    fn try_from(value: NmWirelessMode) -> Result<Self, Self::Error> {
        match value.as_str() {
            "infrastructure" => Ok(WirelessMode::Infra),
            "adhoc" => Ok(WirelessMode::AdHoc),
            "mesh" => Ok(WirelessMode::Mesh),
            "ap" => Ok(WirelessMode::AP),
            _ => Err(NmError::UnsupporedWirelessMode(value.to_string())),
        }
    }
}

impl fmt::Display for NmWirelessMode {
    fn fmt(&self, f: &mut fmt::Formatter<'_>) -> fmt::Result {
        write!(f, "{}", &self.0)
    }
}

/// Device types
///
/// As we are using the number just to filter wireless devices, using the newtype
/// pattern around an u32 is enough. For proper support, we might replace this
/// struct with an enum.
#[derive(Debug, Default, Clone, Copy)]
pub struct NmDeviceType(pub u32);

impl From<NmDeviceType> for u32 {
    fn from(value: NmDeviceType) -> u32 {
        value.0
    }
}

impl fmt::Display for NmDeviceType {
    fn fmt(&self, f: &mut fmt::Formatter<'_>) -> fmt::Result {
        write!(f, "{}", self.0)
    }
}

impl TryFrom<NmDeviceType> for DeviceType {
    type Error = NmError;

    fn try_from(value: NmDeviceType) -> Result<Self, Self::Error> {
        match value {
            NmDeviceType(0) => Ok(DeviceType::Loopback),
            NmDeviceType(1) => Ok(DeviceType::Ethernet),
            NmDeviceType(2) => Ok(DeviceType::Wireless),
<<<<<<< HEAD
            NmDeviceType(10) => Ok(DeviceType::Bond),
=======
            NmDeviceType(3) => Ok(DeviceType::Dummy),
>>>>>>> 2bc452b3
            NmDeviceType(_) => Err(NmError::UnsupportedDeviceType(value.into())),
        }
    }
}

/// Key management
///
/// Using the newtype pattern around an String is enough. For proper support, we might replace this
/// struct with an enum.
#[derive(Debug, PartialEq)]
pub struct NmKeyManagement(pub String);

impl Default for NmKeyManagement {
    fn default() -> Self {
        NmKeyManagement("none".to_string())
    }
}

impl From<&str> for NmKeyManagement {
    fn from(value: &str) -> Self {
        Self(value.to_string())
    }
}

impl TryFrom<NmKeyManagement> for SecurityProtocol {
    type Error = NmError;

    fn try_from(value: NmKeyManagement) -> Result<Self, Self::Error> {
        match value.as_str() {
            "owe" => Ok(SecurityProtocol::OWE),
            "ieee8021x" => Ok(SecurityProtocol::DynamicWEP),
            "wpa-psk" => Ok(SecurityProtocol::WPA2),
            "wpa-eap" => Ok(SecurityProtocol::WPA3Personal),
            "sae" => Ok(SecurityProtocol::WPA2Enterprise),
            "wpa-eap-suite-b192" => Ok(SecurityProtocol::WPA2Enterprise),
            "none" => Ok(SecurityProtocol::WEP),
            _ => Err(NmError::UnsupportedSecurityProtocol(value.to_string())),
        }
    }
}

impl NmKeyManagement {
    pub fn as_str(&self) -> &str {
        self.0.as_str()
    }
}

impl fmt::Display for NmKeyManagement {
    fn fmt(&self, f: &mut fmt::Formatter<'_>) -> fmt::Result {
        write!(f, "{}", &self.0)
    }
}

#[derive(Debug, PartialEq)]
pub struct NmMethod(pub String);

impl Default for NmMethod {
    fn default() -> Self {
        NmMethod("auto".to_string())
    }
}

impl NmMethod {
    pub fn as_str(&self) -> &str {
        self.0.as_str()
    }
}

impl TryFrom<NmMethod> for Ipv4Method {
    type Error = NmError;

    fn try_from(value: NmMethod) -> Result<Self, Self::Error> {
        match Ipv4Method::from_str(value.as_str()) {
            Ok(method) => Ok(method),
            _ => Err(NmError::UnsupportedIpMethod(value.to_string())),
        }
    }
}

impl TryFrom<NmMethod> for Ipv6Method {
    type Error = NmError;

    fn try_from(value: NmMethod) -> Result<Self, Self::Error> {
        match Ipv6Method::from_str(value.as_str()) {
            Ok(method) => Ok(method),
            _ => Err(NmError::UnsupportedIpMethod(value.to_string())),
        }
    }
}

impl fmt::Display for NmMethod {
    fn fmt(&self, f: &mut fmt::Formatter<'_>) -> fmt::Result {
        write!(f, "{}", &self.0)
    }
}

#[derive(Debug, Default, PartialEq)]
pub struct NmIp4Config {
    pub addresses: Vec<(String, u32)>,
    pub nameservers: Vec<String>,
    pub gateway: Option<String>,
    pub method: NmMethod,
}<|MERGE_RESOLUTION|>--- conflicted
+++ resolved
@@ -83,11 +83,8 @@
             NmDeviceType(0) => Ok(DeviceType::Loopback),
             NmDeviceType(1) => Ok(DeviceType::Ethernet),
             NmDeviceType(2) => Ok(DeviceType::Wireless),
-<<<<<<< HEAD
+            NmDeviceType(3) => Ok(DeviceType::Dummy),
             NmDeviceType(10) => Ok(DeviceType::Bond),
-=======
-            NmDeviceType(3) => Ok(DeviceType::Dummy),
->>>>>>> 2bc452b3
             NmDeviceType(_) => Err(NmError::UnsupportedDeviceType(value.into())),
         }
     }

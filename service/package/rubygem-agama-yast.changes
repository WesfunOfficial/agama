-------------------------------------------------------------------
<<<<<<< HEAD
Wed Aug 21 19:07:28 UTC 2024 - Lubos Kocman <lubos.kocman@suse.com>

- Add product icons. Resolves Issue #1415
  Not setting any icon will default to default.svg icon
=======
Wed Sep  4 08:55:29 UTC 2024 - José Iván López González <jlopez@suse.com>

- Storage: add support for deleting partitions in the storage
  config (gh#openSUSE/agama#1572).

-------------------------------------------------------------------
Tue Sep  3 08:14:23 UTC 2024 - José Iván López González <jlopez@suse.com>

- Storage: add support for searching by device in the storage
  config (gh#openSUSE/agama#1560).

-------------------------------------------------------------------
Tue Aug 27 15:16:17 UTC 2024 - José Iván López González <jlopez@suse.com>

- Storage: allow calling to #SetConfig D-Bus method using the new
  storage JSON config (gh#openSUSE/agama#1471).

-------------------------------------------------------------------
Tue Aug 27 11:38:01 UTC 2024 - Imobach Gonzalez Sosa <igonzalezsosa@suse.com>

- Add a dependency on the D-Bus daemon (bsc#1229807).

-------------------------------------------------------------------
Mon Aug 26 10:01:27 UTC 2024 - Imobach Gonzalez Sosa <igonzalezsosa@suse.com>

- Do not depend on f2fs-tools and nilfs-utils
  (jsc#PED-8669, gh#openSUSE/agama#1554).
>>>>>>> a6926d68

-------------------------------------------------------------------
Mon Aug 19 15:13:46 UTC 2024 - Lubos Kocman <lubos.kocman@suse.com>

- Allow overriding of install repos which is needed by openQA
- Override urls by using agama.install_url=https://.. boot param

-------------------------------------------------------------------
Mon Aug 12 11:44:15 UTC 2024 - Josef Reidinger <jreidinger@suse.com>

- Less strict nokogiri dependency as nokogiri follows semver, so do
  not depend on patch level (gh#openSUSE/agama#1534).

-------------------------------------------------------------------
Thu Aug  1 13:57:51 UTC 2024 - Imobach Gonzalez Sosa <igonzalezsosa@suse.com>

- Use exfatprogs instead of exfat-utils (gh#openSUSE/agama#1520).

-------------------------------------------------------------------
Wed Jul 31 15:48:00 UTC 2024 - Ladislav Slezák <lslezak@suse.com>

- Update nokogiri dependency to version 1.16
  (gh#openSUSE/agama#1518)

-------------------------------------------------------------------
Mon Jul 22 15:26:48 UTC 2024 - Josef Reidinger <jreidinger@suse.com>

- AutoYaST convert script: use Agama questions to report errors
  and ask when encrypted profile is used (gh#openSUSE/agama#1476)

-------------------------------------------------------------------
Fri Jul 12 11:03:14 UTC 2024 - Imobach Gonzalez Sosa <igonzalezsosa@suse.com>

- Stop trying to set up Cockpit (gh#openSUSE/agama#1459).

-------------------------------------------------------------------
Fri Jul  5 13:12:36 UTC 2024 - José Iván López González <jlopez@suse.com>

- Change storage D-Bus API to provide more accurate information
  about resizing devices (gh#openSUSE/agama#1428).

-------------------------------------------------------------------
Mon Jul  1 14:30:05 UTC 2024 - José Iván López González <jlopez@suse.com>

- Always generate storage config including all the proposal
  settings (gh#openSUSE/agama#1422).

-------------------------------------------------------------------
Mon Jul  1 10:36:18 UTC 2024 - José Iván López González <jlopez@suse.com>

- Add yet another fix to avoid error when generating the storage
  actions (gh#openSUSE/agama#1419).

-------------------------------------------------------------------
Fri Jun 28 11:57:39 UTC 2024 - José Iván López González <jlopez@suse.com>

- Proper solution to avoid error in storage actions
  (gh#openSUSE/agama#1410).

-------------------------------------------------------------------
Thu Jun 27 13:22:06 UTC 2024 - Imobach Gonzalez Sosa <igonzalezsosa@suse.com>

- Version 9

-------------------------------------------------------------------
Thu Jun 27 08:36:13 UTC 2024 - José Iván López González <jlopez@suse.com>

- Avoid error in storage actions (hot-fix)
  (gh#openSUSE/agama#1400).

-------------------------------------------------------------------
Wed Jun 26 13:54:28 UTC 2024 - José Iván López González <jlopez@suse.com>

- Generate JSON storage settings using pretty format
  (gh#openSUSE/agama#1387).

-------------------------------------------------------------------
Wed Jun 26 10:32:08 UTC 2024 - José Iván López González <jlopez@suse.com>

- Extend D-Bus storage API to set and get storage config using
  settings according to the JSON schema (gh#openSUSE/agama#1293).

-------------------------------------------------------------------
Wed Jun 26 09:53:23 UTC 2024 - Imobach Gonzalez Sosa <igonzalezsosa@suse.com>

- Use a D-Bus method instead of a signal to change the language and
  the keyboard layout (gh#openSUSE/agama#1375).

-------------------------------------------------------------------
Wed Jun 26 09:12:33 UTC 2024 - José Iván López González <jlopez@suse.com>

- Fix segmentation fault in the storage actions
  (gh#openSUSE/agama#1377).

-------------------------------------------------------------------
Wed Jun 26 08:25:56 UTC 2024 - Ladislav Slezák <lslezak@suse.com>

- Optionally use the local DVD installation source if it is present
  (gh#openSUSE/agama#1372)

-------------------------------------------------------------------
Tue Jun 25 15:03:05 UTC 2024 - David Diaz <dgonzalez@suse.com>

- Add support for retrieving the storage resize actions
  (gh#openSUSE/agama#1354).

-------------------------------------------------------------------
Thu Jun 20 05:25:49 UTC 2024 - Imobach Gonzalez Sosa <igonzalezsosa@suse.com>

- Add support for progress sequences with pre-defined descriptions
  (gh#openSUSE/agama#1356).

-------------------------------------------------------------------
Wed Jun 19 06:04:46 UTC 2024 - Ladislav Slezák <lslezak@suse.com>

- Use a different libzypp target for Agama, do not use the Live
  system package management (gh#openSUSE/agama#1329)
- Properly delete the libzypp cache when changing the products
  (gh#openSUSE/agama#1349)

-------------------------------------------------------------------
Thu Jun 13 10:53:27 UTC 2024 - Imobach Gonzalez Sosa <igonzalezsosa@suse.com>

- Replace the Validations with the Issues API in the users-related
  API (gh#openSUSE/agama#1202).

-------------------------------------------------------------------
Wed Jun  5 13:56:54 UTC 2024 - Ancor Gonzalez Sosa <ancor@suse.com>

- Allow to execute the legacy AutoYaST storage proposal
  (gh#openSUSE/agama#1284).

-------------------------------------------------------------------
Tue Jun  4 14:16:02 UTC 2024 - José Iván López González <jlopez@suse.com>

- Convert AutoYaST partitioning section to JSON
  (gh#openSUSE/agama#1285).

-------------------------------------------------------------------
Mon May 27 12:43:49 UTC 2024 - José Iván López González <jlopez@suse.com>

- Update product mount points as part of the probing (bsc#1225348).

-------------------------------------------------------------------
Tue May 21 05:32:46 UTC 2024 - José Iván López González <jlopez@suse.com>

- Emit a PropertiesChanged signal for ProductMountPoints and
  EncryptionMethods properties when the product changes
  (gh#openSUSE/agama#1236).

-------------------------------------------------------------------
Fri May 17 09:52:25 UTC 2024 - Imobach Gonzalez Sosa <igonzalezsosa@suse.com>

- Version 8

-------------------------------------------------------------------
Thu May 16 15:36:16 UTC 2024 - José Iván López González <jlopez@suse.com>

- Do not probe devices implictly (gh#openSUSE/agama#1226).

-------------------------------------------------------------------
Wed May 15 12:52:42 UTC 2024 - José Iván López González <jlopez@suse.com>

- Export the device name of the Multipath wires and RAID devices
  instead of their D-Bus path (gh#openSUSE/agama#1212).

-------------------------------------------------------------------
Mon May  6 05:13:11 UTC 2024 - Imobach Gonzalez Sosa <igonzalezsosa@suse.com>

- Remove the dependency on cockpit.socket (gh#openSUSE/agama#1119)

-------------------------------------------------------------------
Thu Apr 25 13:40:06 UTC 2024 - Ancor Gonzalez Sosa <ancor@suse.com>

- Adapted to recent changes on Y2Storage::GuidedProposal
  (gh#yast/yast-storage-ng#1382)

-------------------------------------------------------------------
Thu Apr 18 08:46:06 UTC 2024 - Ladislav Slezák <lslezak@suse.com>

- Display encryption status in the storage result
  (gh#openSUSE/agama#1155)

-------------------------------------------------------------------
Wed Apr 10 11:35:53 UTC 2024 - Ladislav Slezák <lslezak@suse.com>

- Fixed setting unlimited maximum partition size
  (gh#openSUSE/agama#1065)

-------------------------------------------------------------------
Wed Apr  3 15:12:05 UTC 2024 - José Iván López González <jlopez@suse.com>

- Add new proposal settings to allow configuring the boot device
  and to select different scenarios for the installation device:
  a disk, a new LVM volume group or reuse an LVM volume group
  (gh#openSUSE/agama#1068).

-------------------------------------------------------------------
Fri Mar 22 09:18:20 UTC 2024 - Ancor Gonzalez Sosa <ancor@suse.com>

- Make it possible to use non-auto sizes for volumes with
  adjust_by_ram (gh#openSUSE/agama#1111).

-------------------------------------------------------------------
Thu Mar 21 10:35:09 UTC 2024 - Ancor Gonzalez Sosa <ancor@suse.com>

- Extend the storage D-Bus API: new attributes for the volumes
  (Target and TargetDevice) to decide where to locate each of them
  (gh#openSUSE/agama#1105).

-------------------------------------------------------------------
Tue Mar 19 14:09:54 UTC 2024 - José Iván López González <jlopez@suse.com>

- Extend the storage D-Bus API: export LVM volume groups and
  logical volumes, export staging devices, add Device and Partition
  interfaces, export unused slots (gh#openSUSE/agama#1104).

-------------------------------------------------------------------
Tue Feb 27 15:53:46 UTC 2024 - Imobach Gonzalez Sosa <igonzalezsosa@suse.com>

- Rename the gem to agama-yast and the package to
  rubygem-agama-yast (gh#openSUSE/agama#1056).

-------------------------------------------------------------------
Tue Feb 20 13:15:15 UTC 2024 - José Iván López González <jlopez@suse.com>

- Add Filesystem and Component D-Bus interfaces
  (gh#openSUSE/agama#1028).

-------------------------------------------------------------------
Wed Feb  7 11:49:02 UTC 2024 - Imobach Gonzalez Sosa <igonzalezsosa@suse.com>

- Add preliminary support to import AutoYaST profiles
  (gh#openSUSE/agama#1029).

-------------------------------------------------------------------
Thu Feb  1 13:08:39 UTC 2024 - Josef Reidinger <jreidinger@suse.com>

- Log if multipath probing is misconfigured (bsc#1215598)

-------------------------------------------------------------------
Mon Jan 29 13:51:30 UTC 2024 - José Iván López González <jlopez@suse.com>

- Export partitions on D-Bus (gh#openSUSE/agama#1016).

-------------------------------------------------------------------
Thu Jan 18 14:55:36 UTC 2024 - José Iván López González <jlopez@suse.com>

- Add support to check availability of a package
  (gh#openSUSE/agama#1004).

-------------------------------------------------------------------
Thu Jan 18 08:35:01 UTC 2024 - Ancor Gonzalez Sosa <ancor@suse.com>

- New default encryption settings: LUKS2 with PBKDF2.
- Expose encryption methods at D-Bus API (gh#openSUSE/agama#995).

-------------------------------------------------------------------
Tue Jan 16 10:49:14 UTC 2024 - Michal Filka <mfilka@suse.com>

- bsc#1210541, gh#openSUSE/agama#516
  - copy NM's runtime config created on dracut's request to the target
-------------------------------------------------------------------
Thu Jan 11 15:32:44 UTC 2024 - Imobach Gonzalez Sosa <igonzalezsosa@suse.com>

- Handle the encoding included in the UILocale D-Bus property
  (gh#openSUSE/agama#987).

-------------------------------------------------------------------
Thu Jan 11 12:08:29 UTC 2024 - Ladislav Slezák <lslezak@suse.com>

- Translate the pattern descriptions (gh#openSUSE/agama#859)

-------------------------------------------------------------------
Thu Dec 21 14:23:48 UTC 2023 - Imobach Gonzalez Sosa <igonzalezsosa@suse.com>

- Version 7

-------------------------------------------------------------------
Wed Dec 20 15:30:40 UTC 2023 - José Iván López González <jlopez@suse.com>

- Update software issues after calling to solver
  (gh#openSUSE/agama#945).

-------------------------------------------------------------------
Fri Dec 15 15:04:43 UTC 2023 - José Iván López González <jlopez@suse.com>

- Set snapshots as not configurable by default
  (gh#openSUSE/agama#926).

-------------------------------------------------------------------
Tue Dec  5 09:49:10 UTC 2023 - José Iván López González <jlopez@suse.com>

- Explicitly add dependencies instead of relying on the live ISO
  to provide the required packages (gh#openSUSE/agama/911).

-------------------------------------------------------------------
Sun Dec  3 15:45:22 UTC 2023 - Imobach Gonzalez Sosa <igonzalezsosa@suse.com>

- Redefine the InstFunctions module to avoid calling code that
  causes unwanted side effects, like resetting the timezone
  (gh#openSUSE/agama#903).

-------------------------------------------------------------------
Sat Dec  2 18:05:37 UTC 2023 - Imobach Gonzalez Sosa <igonzalezsosa@suse.com>

- Version 6

-------------------------------------------------------------------
Wed Nov 29 11:26:39 UTC 2023 - Imobach Gonzalez Sosa <igonzalezsosa@suse.com>

- Update the software proposal when the locale changes
  (gh#openSUSE/agama#881).

-------------------------------------------------------------------
Fri Nov 24 14:50:22 UTC 2023 - Imobach Gonzalez Sosa <igonzalezsosa@suse.com>

- Install recommended packages (gh#openSUSE/agama#889).

-------------------------------------------------------------------
Thu Nov 16 16:27:37 UTC 2023 - Ladislav Slezák <lslezak@suse.com>

- Software service - correctly change the locale, pass the changed
  locale to libzypp (gh#openSUSE/agama#875).

-------------------------------------------------------------------
Wed Nov 15 12:31:10 UTC 2023 - José Iván López González <jlopez@suse.com>

- Add D-Bus API for registering a product (gh#openSUSE/agama#869).

-------------------------------------------------------------------
Thu Nov  2 14:00:01 UTC 2023 - Ancor Gonzalez Sosa <ancor@suse.com>

- Delegate TPM-based encryption to YaST (gh#openSUSE/agama#826)

-------------------------------------------------------------------
Mon Oct 23 11:33:26 UTC 2023 - Imobach Gonzalez Sosa <igonzalezsosa@suse.com>

- Version 5

-------------------------------------------------------------------
Fri Oct 20 08:37:22 UTC 2023 - Ancor Gonzalez Sosa <ancor@suse.com>

- Do not reuse pre-existing swap partitions in the storage proposal
  (gh#openSUSE/agama#806)

-------------------------------------------------------------------
Tue Oct 10 08:51:45 UTC 2023 - Ladislav Slezák <lslezak@suse.com>

- Extended Software service to allow configuring selected patterns
  (gh#openSUSE/agama#792)

-------------------------------------------------------------------
Wed Oct  4 19:51:32 UTC 2023 - Josef Reidinger <jreidinger@suse.com>

- Add indication to btrfs volumes if it is transactional
  (gh#openSUSE/agama#789)

-------------------------------------------------------------------
Fri Sep 29 14:37:25 UTC 2023 - Ancor Gonzalez Sosa <ancor@suse.com>

- Adapted storage settings for ALP Dolomite (gh#openSUSE/agama#782)

-------------------------------------------------------------------
Wed Sep 27 12:12:59 UTC 2023 - José Iván López González <jlopez@suse.com>

- Fix D-Bus type for SystemVGDevices and restore system VG devices
  from previous settings (gh#openSUSE/agama#763).

-------------------------------------------------------------------
Tue Sep 26 15:57:08 UTC 2023 - Imobach Gonzalez Sosa <igonzalezsosa@suse.com>

- Version 4

-------------------------------------------------------------------
Tue Sep 19 11:14:42 UTC 2023 - José Iván López González <jlopez@suse.com>

- Do not automatically probe after selecting a new product
  (gh#openSUSE/agama#748).

-------------------------------------------------------------------
Thu Sep 14 09:04:29 UTC 2023 - Imobach Gonzalez Sosa <igonzalezsosa@suse.com>

- Use a single D-Bus service to expose the manager and the users
  settings (gh#openSUSE/agama#753, follow-up of
  gh#openSUSE/agama#729).

-------------------------------------------------------------------
Tue Sep 12 12:27:33 UTC 2023 - Imobach Gonzalez Sosa <igonzalezsosa@suse.com>

- Do not crash when it is not possible to handle a product change
  in the manager service (related to bsc#1215197).
- When selecting the product, do not perform any change if the
  product is still the same.

-------------------------------------------------------------------
Mon Sep 11 11:28:05 UTC 2023 - Imobach Gonzalez Sosa <igonzalezsosa@suse.com>

- The software and the storage services do not dispatch actions
  during progress reporting anymore (related to bsc#1215197).

-------------------------------------------------------------------
Wed Sep  6 08:02:35 UTC 2023 - José Iván López González <jlopez@suse.com>

- New storage proposal settings (gh#openSUSE/agama#738).

-------------------------------------------------------------------
Fri Sep  1 07:32:59 UTC 2023 - Imobach Gonzalez Sosa <igonzalezsosa@suse.com>

- Extend the Ruby-based services logs with information about
  each step (gh#openSUSE/agama#732).
- Raise the D-Bus service start timeout for troubleshoting purposes
  (related to bsc#1214737).

-------------------------------------------------------------------
Thu Aug 31 10:36:53 UTC 2023 - Imobach Gonzalez Sosa <igonzalezsosa@suse.com>

- Adapt the locale and questions clients to use the same D-Bus
  service (gh#openSUSE/agama#729).

-------------------------------------------------------------------
Wed Aug 30 12:39:18 UTC 2023 - Josef Reidinger <jreidinger@suse.com>

- Respect UI locale in dbus services (gh#openSUSE/agama#725)

-------------------------------------------------------------------
Mon Aug 28 07:59:26 UTC 2023 - Knut Anderssen <kanderssen@suse.com>

- Copy the proxy configuration to the target system when needed
  (bsc#1212677, gh#openSUSE/agama#711).

-------------------------------------------------------------------
Wed Aug 23 10:39:46 UTC 2023 - Imobach Gonzalez Sosa <igonzalezsosa@suse.com>

- Install the ppc64-diag package when running on ppc64le (related
  to bsc#1206898).

-------------------------------------------------------------------
Mon Aug 21 11:15:50 UTC 2023 - Imobach Gonzalez Sosa <igonzalezsosa@suse.com>

- Set the manager service as busy during the startup phase
  (bsc#1213194).

-------------------------------------------------------------------
Fri Aug 18 14:17:13 UTC 2023 - Knut Anderssen <kanderssen@suse.com>

- Add proxy setup support (bsc#1212677, gh#openSUSE/agama#696).

-------------------------------------------------------------------
Mon Aug  7 10:52:35 UTC 2023 - Imobach Gonzalez Sosa <igonzalezsosa@suse.com>

- Do not consider the architecture when filtering the configuration
  file through the filter-config.rb script (gh#openSUSE/agama#691).

-------------------------------------------------------------------
Wed Aug  2 10:03:13 UTC 2023 - Imobach Gonzalez Sosa <igonzalezsosa@suse.com>

- Version 3

-------------------------------------------------------------------
Wed Aug  2 10:03:09 UTC 2023 - Imobach Gonzalez Sosa <igonzalezsosa@suse.com>


-------------------------------------------------------------------
Wed Jul 26 10:00:39 UTC 2023 - José Iván López González <jlopez@suse.com>

- Adapt config file to install ALP Dolomite instead of ALP Micro
  and remove ALP Bedrock (gh#openSUSE/agama#674).

-------------------------------------------------------------------
Mon Jul 17 09:16:38 UTC 2023 - Josef Reidinger <jreidinger@suse.com>

- Adapt to new questions D-Bus API to allow automatic answering of
  questions when requested. All code using this API is adapted
  (gh#openSUSE/agama#637)

-------------------------------------------------------------------
Wed Jul  5 14:02:23 UTC 2023 - José Iván López González <jlopez@suse.com>

- Delay zFCP probing after activating a controller and ensure the
  system is marked as deprecated if needed after probing zFCP
  (gh#openSUSE/agama#650).

-------------------------------------------------------------------
Wed Jun 14 15:11:56 UTC 2023 - José Iván López González <jlopez@suse.com>

- Extend zFCP D-Bus API to provide allow_lun_scan info
  (gh#openSUSE/agama/626).

-------------------------------------------------------------------
Wed Jun  7 11:13:49 UTC 2023 - José Iván López González <jlopez@suse.com>

- Add D-Bus API for managing zFCP devices (gh#openSUSE/agama#594).

-------------------------------------------------------------------
Wed Jun  7 08:54:58 UTC 2023 - Michal Filka <mfilka@suse.com>

- Merge the users D-Bus service into the main one to save some resources
  (gh#openSUSE/agama#596).

-------------------------------------------------------------------
Wed Jun  7 05:33:27 UTC 2023 - Imobach Gonzalez Sosa <igonzalezsosa@suse.com>

- Drop the old `org.opensuse.Agama.Language1` which was replaced
  with `org.opensuse.Agama.Locale1` (gh#openSUSE/agama#608).

-------------------------------------------------------------------
Wed May 24 15:43:41 UTC 2023 - Ancor Gonzalez Sosa <ancor@suse.com>

- Adjust volume definitions for Tumbleweed (related to bsc#1075990)
- Display "ALP Server" instead of "ALP Bedrock"

-------------------------------------------------------------------
Tue May 23 11:51:26 UTC 2023 - Martin Vidner <mvidner@suse.com>

- Version 2.1

-------------------------------------------------------------------
Tue May 23 08:05:14 UTC 2023 - José Iván López González <jlopez@suse.com>

- Initial version of storage D-Bus API for exporting system devices.
- gh#openSUSE/agama#586

-------------------------------------------------------------------
Mon May 22 12:28:46 UTC 2023 - Martin Vidner <mvidner@suse.com>

- Version 2

-------------------------------------------------------------------
Thu May 18 12:19:49 UTC 2023 - Martin Vidner <mvidner@suse.com>

- Update ruby-dbus dependency to 0.22.x (gh#openSUSE/agama#581)

-------------------------------------------------------------------
Tue May 16 13:42:18 UTC 2023 - Knut Alejandro Anderssen González <kanderssen@suse.com>

- Added ppc64le repositories for ALP Bedrock and ALP Micro products
- gh#openSUSE/agama#577

-------------------------------------------------------------------
Fri May  5 15:20:25 UTC 2023 - José Iván López González <jlopez@suse.com>

- Add callbacks for storage commit errors (gh#openSUSE/agama/558).

-------------------------------------------------------------------
Wed Apr 26 15:48:41 UTC 2023 - José Iván López González <jlopez@suse.com>

- Add D-Bus API for managing issues.
- Replace validation interface by issues in the storage service.
- gh#openSUSE/agama#548

-------------------------------------------------------------------
Fri Apr 14 13:13:56 UTC 2023 - José Iván López González <jlopez@suse.com>

- Modify default storage settings.
- Fix issue with volume templates.
- gh#openSUSE/agama#521

-------------------------------------------------------------------
Mon Apr 10 10:14:39 UTC 2023 - Imobach Gonzalez Sosa <igonzalezsosa@suse.com>

- Update ruby-dbus dependency to version 0.21.0
  (gh#openSUSE/agama#528).

-------------------------------------------------------------------
Wed Apr  5 14:12:51 UTC 2023 - José Iván López González <jlopez@suse.com>

- Rename D-Bus interface for generic questions
  (gh#openSUSE/agama#524).

-------------------------------------------------------------------
Wed Mar 29 11:31:12 UTC 2023 - Imobach Gonzalez Sosa <igonzalezsosa@suse.com>

- Rename D-Installer to Agama (gh#openSUSE/agama#507).
- Version 1

-------------------------------------------------------------------
Fri Mar 24 15:32:54 UTC 2023 - Imobach Gonzalez Sosa <igonzalezsosa@suse.com>

- Version 0.8.3

-------------------------------------------------------------------
Fri Mar 24 14:53:14 UTC 2023 - Knut Alejandro Anderssen González <kanderssen@suse.com>

- Adjustments to allow obtaining the DASD format progress and set
  the system as deprecated after making DASD changes.
- gh#openSUSE/agama#501.

-------------------------------------------------------------------
Fri Mar 24 10:39:18 UTC 2023 - Imobach Gonzalez Sosa <igonzalezsosa@suse.com>

- Version 0.8.2

-------------------------------------------------------------------
Thu Mar 23 17:04:54 UTC 2023 - José Iván López González <jlopez@suse.com>

- Set system as deprecated after changing iSCSI sessions.
- Reuse settings from previous proposal.
- gh#openSUSE/agama#484

-------------------------------------------------------------------
Wed Mar 22 16:05:14 UTC 2023 - Knut Anderssen <kanderssen@suse.com>

- Added a fallback in order to prevent a proposal error when no
  planned devices are available (gh#openSUSE/agama#494).

-------------------------------------------------------------------
Wed Mar 22 15:20:45 UTC 2023 - Ancor Gonzalez Sosa <ancor@suse.com>

- Adjustments to prevent iSCSI-related delays during storage
  probing (gh#openSUSE/agama#493).

-------------------------------------------------------------------
Wed Mar 22 15:12:46 UTC 2023 - Martin Vidner <mvidner@suse.com>

- Fix service startup (gh#openSUSE/agama#491):
  * Fix race at systemd startup time.
  * Install the dependencies before starting it up.

-------------------------------------------------------------------
Wed Mar 22 11:11:52 UTC 2023 - Imobach Gonzalez Sosa <igonzalezsosa@suse.com>

- Version 0.8.1

-------------------------------------------------------------------
Tue Mar 21 21:51:48 UTC 2023 - Knut Anderssen <kanderssen@suse.com>

- Allow to define architecture specific patterns and packages
  (gh#openSUSE/agama#486).

-------------------------------------------------------------------
Tue Mar 21 16:44:27 UTC 2023 - Ladislav Slezák <lslezak@suse.com>

- Fixed exception handling so service always goes back to the
  "idle" state when finishing a block (related to bsc#1209523)

-------------------------------------------------------------------
Tue Mar 21 16:28:26 UTC 2023 - Ancor Gonzalez Sosa <ancor@suse.com>

- Added D-Bus API for management of DASDs (gh#openSUSE/agama#464,
  gh#openSUSE/agama#476)

-------------------------------------------------------------------
Tue Mar 21 11:42:51 UTC 2023 - Imobach Gonzalez Sosa <igonzalezsosa@suse.com>

- Update the products definitions (gh#openSUSE/agama#485):
  * Replace "ALP" with "ALP Bedrock" and "ALP Micro".
  * Drop Leap 15.4 and Leap Micro 5.3.
- Add a script to auto-generate the configuration file when
  building the ISO.

-------------------------------------------------------------------
Thu Mar 16 16:13:21 UTC 2023 - Imobach Gonzalez Sosa <igonzalezsosa@suse.com>

- Version 0.8

-------------------------------------------------------------------
Thu Mar 16 15:56:00 UTC 2023 - José Iván López González <jlopez@suse.com>

- Add callbacks to be called on iSCSI activation
  (gh#openSUSE/agama#435).

-------------------------------------------------------------------
Thu Mar 16 14:54:44 UTC 2023 - Knut Anderssen <kanderssen@suse.com>

- Adapted the service configuration for the s390x architecture
  (gh#openSUSE/agama#469).

-------------------------------------------------------------------
Thu Mar 16 13:45:21 UTC 2023 - Knut Anderssen <kanderssen@suse.com>

- Fix gem2rpm configuration requiring the dbus-1-common package
  (gh#openSUSE/agama#470).

-------------------------------------------------------------------
Wed Mar  8 07:46:54 UTC 2023 - Imobach Gonzalez Sosa <igonzalezsosa@suse.com>

- Fix gem2rpm configuration to include YaST2 dependencies
  (gh#openSUSE/agama#459).

-------------------------------------------------------------------
Thu Mar  2 08:48:36 UTC 2023 - Ancor Gonzalez Sosa <ancor@suse.com>

- Write /iguana/mountlist if running on Iguana
  (gh#openSUSE/agama#445).

-------------------------------------------------------------------
Wed Feb 15 16:09:16 UTC 2023 - José Iván López González <jlopez@suse.com>

- Add D-Bus API for iSCSI (gh#openSUSE/agama#402).

-------------------------------------------------------------------
Wed Feb 15 15:18:43 UTC 2023 - Imobach Gonzalez Sosa <igonzalezsosa@suse.com>

- Version 0.7
- Update the list of patterns to install for Leap Micro 5.3
  (gh#openSUSE/agama#427).

-------------------------------------------------------------------
Wed Feb  8 18:09:01 UTC 2023 - Imobach Gonzalez Sosa <igonzalezsosa@suse.com>

- Better handling of software repositories
  (gh#openSUSE/agama#414):
  * Report issues when reading the software repositories.
  * Inform the user about the software proposal progress.
  * Do not try to calculate a proposal if there are no
    repositories.

-------------------------------------------------------------------
Fri Jan 20 12:25:56 UTC 2023 - Martin Vidner <mvidner@suse.com>

- Use the upstream version of D-Bus ObjectManager
  (gh#openSUSE/agama#245)

-------------------------------------------------------------------
Wed Jan 18 08:03:40 UTC 2023 - Josef Reidinger <jreidinger@suse.com>

- Save logs and provide the path to the file
  (gh#openSUSE/agama#379)

-------------------------------------------------------------------
Tue Jan 17 10:06:23 UT0 2023 - Josef Reidinger <jreidinger@suse.com>

- Implement validation of software proposal
  (gh#openSUSE/agama#381)

-------------------------------------------------------------------
Mon Jan 16 17:02:21 UTC 2023 - Imobach Gonzalez Sosa <igonzalezsosa@suse.com>

- Check for installed packages in the target system, instead of the
  installation medium (gh#openSUSE/agama#393).

-------------------------------------------------------------------
Mon Jan 16 14:57:59 UTC 2023 - Imobach Gonzalez Sosa <igonzalezsosa@suse.com>

- Simplify the network configuration to just copying the
  NetworkManager connections and enabling the service
  (gh#openSUSE/agama#397).

-------------------------------------------------------------------
Tue Jan 10 10:29:00 UTC 2023 - Imobach Gonzalez Sosa <igonzalezsosa@suse.com>

- Use a dedicated D-Bus server (gh#openSUSE/agama#384).

-------------------------------------------------------------------
Thu Dec 15 13:15:10 UTC 2022 - Imobach Gonzalez Sosa <igonzalezsosa@suse.com>

- Implement the ImportGpgKey libzypp callback
  (gh#openSUSE/agama#371)
- Version 0.6.2

-------------------------------------------------------------------
Wed Dec 14 22:38:24 UTC 2022 - Imobach Gonzalez Sosa <igonzalezsosa@suse.com>

- Implement AcceptUnsignedFile and MediaChange libzypp callbacks
  (gh#openSUSE/agama#369).

-------------------------------------------------------------------
Wed Dec 14 15:29:12 UTC 2022 - Imobach Gonzalez Sosa <igonzalezsosa@suse.com>

- Switch the SELinux policy for ALP to "enforcing"
  (gh#openSUSE/agama#360).
- Fix generic questions handling (gh#openSUSE/agama#362)
- Version 0.6.1

-------------------------------------------------------------------
Wed Dec 14 13:25:22 UTC 2022 - Ancor Gonzalez Sosa <ancor@suse.com>

- Removed previous temporary setting "olaf_luks2_password" and all
  the code supporting it.
- Added new temporary setting "tpm_luks_open" to try to configure
  TPM-based unlocking of the LUKS devices during the first system
  boot (gh#openSUSE/agama#363).

-------------------------------------------------------------------
Mon Dec  5 13:17:56 UTC 2022 - Imobach Gonzalez Sosa <igonzalezsosa@suse.com>

- Write snapshots configuration (gh#openSUSE/agama#350).
- Update to version 0.6.0

-------------------------------------------------------------------
Fri Dec  2 14:52:36 UTC 2022 - José Iván López González <jlopez@suse.com>

- Improve messages of storage validation errors.
- Do not encrypt devices when receiving an empty password from
  D-Bus (gh#openSUSE/agama#321).

-------------------------------------------------------------------
Thu Dec  1 16:22:58 UTC 2022 - Josef Reidinger <jreidinger@suse.com>

- Allow to define products architectures and architecture specific
  installation repositories
- Adapt default d-installer.yml to fix installation on other archs
  (gh#openSUSE/agama#279)

-------------------------------------------------------------------
Wed Nov 30 12:42:42 UTC 2022 - Knut Alejandro Anderssen González <kanderssen@suse.de>

- Add validation for the first user creation (gh#openSUSE/agama#337)

-------------------------------------------------------------------
Wed Nov 30 12:41:26 UTC 2022 - Ancor Gonzalez Sosa <ancor@suse.com>

- Encryption method and pbkdf are now configurable per-product, set
  to LUKS2 and PBKDF2 for ALP (gh#openSUSE/agama#340).
- Improved selection of packages for ALP to boot from encrypted
  devices and LVM (gh#openSUSE/agama#338).
- Temporarily adjusted storage proposal to delete all existing
  partitions and to never reuse LVM (gh#openSUSE/agama#340).

-------------------------------------------------------------------
Fri Nov 18 16:27:43 UTC 2022 - Imobach Gonzalez Sosa <igonzalezsosa@suse.com>

- Update to version 0.5.0:
  * Use D-Bus activation instead of explicit service starting
    (gh#openSUSE/agama#287).
  * Load the configuration from /etc/d-installer.yaml
    (gh#openSUSE/agama#301).
  * Move D-Bus configuration to /usr/share (gh#openSUSE/agama#254).
  * Extract questions and storage handling to separate services
    (gh#openSUSE/agama#248).
  * Add a mechanism to report problems found in the configuration
    (gh#openSUSE/agama#299).
  * Extend the D-Bus API for the storage proposal
    (gh#openSUSE/agama#268).
  * Do not block after software installation if a package cannot
    be installed (gh#openSUSE/agama#322).
  * Add support to install the Adaptable Linux Platform Host OS
    (gh#openSUSE/agama#265).
  * Update Leap Micro to version 5.3 (gh#openSUSE/agama#318).

-------------------------------------------------------------------
Thu Jul 28 08:20:21 UTC 2022 - Imobach Gonzalez Sosa <igonzalezsosa@suse.com>

- Update to version 0.4.2:
  * Prevent the installation from being blocked when the user
    changes the language (gh#openSUSE/agama#239 and
    gh#openSUSE/agama#240).
  * Add a new service org.opensuse.DInstaller.Language to handle
    yast2-country related logic.

-------------------------------------------------------------------
Tue Jul 26 09:56:53 UTC 2022 - Imobach Gonzalez Sosa <igonzalezsosa@suse.com>

- Update to version 0.4.1:
  * Respond to D-Bus messages during software installation
    (gh#openSUSE/agama#223).
  * Prevent the redefined PackagesProposal module from sending a
    nil value over D-Bus.

-------------------------------------------------------------------
Fri Jul 15 07:24:16 UTC 2022 - Imobach Gonzalez Sosa <igonzalezsosa@suse.com>

- Update to version 0.4:
  * Add support for installing multiple products
    (gh#openSUSE/agama#181).
  * Switch to a multi-process architecture (gh#openSUSE/agama#153):
    - Users service (gh#openSUSE/agama#164).
    - Software service (gh#openSUSE/agama#201).
  * Simplify the installation workflow and introduce a new
    status/progress reporting API
    (gh#openSUSE/agama#209).
  * Install packages that are required to configure the LSM
    (gh#openSUSE/agama#222).
- Add dependencies on YaST2 and snapper packages.

-------------------------------------------------------------------
Mon Jun 13 10:17:32 UTC 2022 - Imobach Gonzalez Sosa <igonzalezsosa@suse.com>

- Update to version 0.3:
  * Extend configuration to support:
    - Selecting patterns for installation
      (gh#openSUSE/agama#184).
    - Configuring an LSM (gh#openSUSE/agama#173 and
      gh#openSUSE/agama#184).
    - Specifying the list of storage volumes
      (gh#openSUSE/agama#188).

-------------------------------------------------------------------
Tue May 17 10:58:43 UTC 2022 - Imobach Gonzalez Sosa <igonzalezsosa@suse.com>

- Update to version 0.2:
  * Introduce a YAML-based configuration system
    (gh#openSUSE/agama#132 and gh#openSUSE/agama#158).
  * Add a mechanism to allow user interaction from the service
    (gh#openSUSE/agama#123 and gh#openSUSE/agama#135).
  * Allow setting an SSL certificate for remote installation
    or disabling SSL completely (gh#openSUSE/agama#145).
  * Define the installation repository through a configuration
    file (gh#openSUSE/agama#122).

-------------------------------------------------------------------
Wed Mar 30 07:06:18 UTC 2022 - Imobach Gonzalez Sosa <igonzalezsosa@suse.com>

- First release (version 0.1):
  * Minimal installation of openSUSE Leap or Tumbleweed.
  * Allow setting the language, selecting a product, choosing a disk to
    install into, setting the root authentication mechanism and creating
    a first user.
  * Automatic boot loader installation.
  * Automatic network set up based on the configuration of the
    underlying system.<|MERGE_RESOLUTION|>--- conflicted
+++ resolved
@@ -1,38 +1,37 @@
 -------------------------------------------------------------------
-<<<<<<< HEAD
+Wed Sep  4 08:55:29 UTC 2024 - José Iván López González <jlopez@suse.com>
+
+- Storage: add support for deleting partitions in the storage
+  config (gh#openSUSE/agama#1572).
+
+-------------------------------------------------------------------
+Tue Sep  3 08:14:23 UTC 2024 - José Iván López González <jlopez@suse.com>
+
+- Storage: add support for searching by device in the storage
+  config (gh#openSUSE/agama#1560).
+
+-------------------------------------------------------------------
+Tue Aug 27 15:16:17 UTC 2024 - José Iván López González <jlopez@suse.com>
+
+- Storage: allow calling to #SetConfig D-Bus method using the new
+  storage JSON config (gh#openSUSE/agama#1471).
+
+-------------------------------------------------------------------
+Tue Aug 27 11:38:01 UTC 2024 - Imobach Gonzalez Sosa <igonzalezsosa@suse.com>
+
+- Add a dependency on the D-Bus daemon (bsc#1229807).
+
+-------------------------------------------------------------------
+Mon Aug 26 10:01:27 UTC 2024 - Imobach Gonzalez Sosa <igonzalezsosa@suse.com>
+
+- Do not depend on f2fs-tools and nilfs-utils
+  (jsc#PED-8669, gh#openSUSE/agama#1554).
+
+-------------------------------------------------------------------
 Wed Aug 21 19:07:28 UTC 2024 - Lubos Kocman <lubos.kocman@suse.com>
 
 - Add product icons. Resolves Issue #1415
   Not setting any icon will default to default.svg icon
-=======
-Wed Sep  4 08:55:29 UTC 2024 - José Iván López González <jlopez@suse.com>
-
-- Storage: add support for deleting partitions in the storage
-  config (gh#openSUSE/agama#1572).
-
--------------------------------------------------------------------
-Tue Sep  3 08:14:23 UTC 2024 - José Iván López González <jlopez@suse.com>
-
-- Storage: add support for searching by device in the storage
-  config (gh#openSUSE/agama#1560).
-
--------------------------------------------------------------------
-Tue Aug 27 15:16:17 UTC 2024 - José Iván López González <jlopez@suse.com>
-
-- Storage: allow calling to #SetConfig D-Bus method using the new
-  storage JSON config (gh#openSUSE/agama#1471).
-
--------------------------------------------------------------------
-Tue Aug 27 11:38:01 UTC 2024 - Imobach Gonzalez Sosa <igonzalezsosa@suse.com>
-
-- Add a dependency on the D-Bus daemon (bsc#1229807).
-
--------------------------------------------------------------------
-Mon Aug 26 10:01:27 UTC 2024 - Imobach Gonzalez Sosa <igonzalezsosa@suse.com>
-
-- Do not depend on f2fs-tools and nilfs-utils
-  (jsc#PED-8669, gh#openSUSE/agama#1554).
->>>>>>> a6926d68
 
 -------------------------------------------------------------------
 Mon Aug 19 15:13:46 UTC 2024 - Lubos Kocman <lubos.kocman@suse.com>

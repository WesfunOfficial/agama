# frozen_string_literal: true

#
# Copyright (c) [2022] SUSE LLC
#
# All Rights Reserved.
#
# This program is free software; you can redistribute it and/or modify it
# under the terms of version 2 of the GNU General Public License as published
# by the Free Software Foundation.
#
# This program is distributed in the hope that it will be useful, but WITHOUT
# ANY WARRANTY; without even the implied warranty of MERCHANTABILITY or
# FITNESS FOR A PARTICULAR PURPOSE.  See the GNU General Public License for
# more details.
#
# You should have received a copy of the GNU General Public License along
# with this program; if not, contact SUSE LLC.
#
# To contact SUSE LLC about this file by physical or electronic mail, you may
# find current contact information at www.suse.com.

require "yast"
require "y2storage"
require "dinstaller/installer_status"
require "dinstaller/progress"
require "dinstaller/software"
require "bootloader/proposal_client"
require "bootloader/finish_client"
require "forwardable"
require "singleton"

Yast.import "Stage"

# YaST specific code lives under this namespace
module DInstaller
  # This class represents top level installer manager.
  #
  # It is responsible for orchestrating the installation process. For module specific
  # stuff it delegates it to module itself.
  class Manager
    class InvalidValue < StandardError; end

    include Singleton

    extend Forwardable

    # TODO: move to own module classes
    attr_reader :disks, :languages
    # TODO: move to own module classes
    attr_reader :disk
    attr_reader :logger

    # Global status of installation
    # @return [InstallationStatus]
    attr_reader :status
    # Progress for reporting long running tasks.
    # Can be also used to get failure message if such task failed.
    # @return [Progress]
    attr_reader :progress

    def options
<<<<<<< HEAD
      { "disk" => disk, "language" => language }
=======
      { "disk" => disk, "product" => product }
>>>>>>> 814ec5b8
    end

    # Starts the probing process
    #
    # At this point, it just initializes some YaST modules/subsystems:
    #
    # * Software management
    # * Simplified storage probing
    #
    # The initialization of these subsystems should probably live in a different place.
    def probe
      Thread.new do
        sleep(1) # do sleep to ensure that dbus service is already attached
        change_status(InstallerStatus::PROBING)
        progress.init_progress(3, "Probing Languages")
        progress.next_step("Probing Storage")
        probe_storage
        progress.next_step("Probing Software")
        software.probe(progress)
        progress.next_step("Probing Finished")
        change_status(InstallerStatus::PROBED)
      rescue StandardError => e
        change_status(InstallerStatus::ERROR)
        progress.assign_error(e.message)
        logger.error "Probing error: #{e.inspect}"
      end
    end

    def add_status_callback(&block)
      @status_callbacks << block
    end

    def disk=(name)
      raise InvalidValue unless propose_storage(name)

      @disk = name
    end

<<<<<<< HEAD
    def language=(name)
      raise InvalidValue unless languages.include?(name)

      @language = name
=======
    def product=(name)
      @software.select_product(name)
    rescue StandardError
      raise InvalidValue
>>>>>>> 814ec5b8
    end

    def storage_proposal
      storage_manager.proposal&.devices
    end

    def install
      Thread.new do
        change_status(InstallerStatus::INSTALLING)
        progress.init_progress(3, "Partitioning")
        Yast::Installation.destdir = "/mnt"
        # lets propose it here to be sure that software proposal reflects product selection
        # FIXME: maybe repropose after product selection change?
        # first make bootloader proposal to be sure that required packages are installed
        proposal = ::Bootloader::ProposalClient.new.make_proposal({})
        logger.info "Bootloader proposal #{proposal.inspect}"
        software.propose
        Yast::WFM.CallFunction("inst_prepdisk", [])
        progress.next_step("Installing Software")
        # call inst bootloader to get properly initialized bootloader
        # sysconfig before package installation
        Yast::WFM.CallFunction("inst_bootloader", [])
        software.install(progress)
        progress.next_step("Installing Bootloader")
        handle = Yast::WFM.SCROpen("chroot=#{Yast::Installation.destdir}:scr", false)
        Yast::WFM.SCRSetDefault(handle)
        ::Bootloader::FinishClient.new.write
        progress.next_step("Installation Finished")
        change_status(InstallerStatus::INSTALLED)
      end
    end

  private

    def change_status(new_status)
      @status = new_status
      @status_callbacks.each(&:call)
    end

    def probe_storage
      logger.info "Probing storage"
      storage_manager.probe
      @disks = storage_manager.probed.disks
      self.disk = @disks.first&.name
    end

    # @return [Boolean] true if success; false if failed
    def propose_storage(disk_name)
      settings = Y2Storage::ProposalSettings.new_for_current_product
      settings.candidate_devices = [disk_name]

      # FIXME: clean up the disks
      clean_probed = storage_probed.clone
      clean_probed.disks.each(&:remove_descendants)

      proposal = Y2Storage::GuidedProposal.initial(
        devicegraph: clean_probed,
        settings:    settings
      )
      return false if proposal.failed?

      storage_manager.proposal = proposal
      true
    end

    def storage_probed
      storage_manager.probed
    end

    def storage_manager
      @storage_manager ||= Y2Storage::StorageManager.instance
    end

    def software
      @software ||= Software.instance.tap { |s| s.logger = @logger }
    end

    def initialize
      Yast::Mode.SetUI("commandline")
      Yast::Mode.SetMode("installation")
      @disks = []
      @languages = []
      @status_callbacks = []
      @status = InstallerStatus::ERROR # it should start with probing, so just temporary status
      @logger = logger || Logger.new($stdout)
      @progress = Progress.new
      # Set stage to initial, so it will act as installer for some cases like
      # proposing installer instead of reading current one
      Yast::Stage.Set("initial")
    end
  end
end<|MERGE_RESOLUTION|>--- conflicted
+++ resolved
@@ -60,11 +60,7 @@
     attr_reader :progress
 
     def options
-<<<<<<< HEAD
-      { "disk" => disk, "language" => language }
-=======
-      { "disk" => disk, "product" => product }
->>>>>>> 814ec5b8
+      { "disk" => disk }
     end
 
     # Starts the probing process
@@ -103,17 +99,6 @@
       @disk = name
     end
 
-<<<<<<< HEAD
-    def language=(name)
-      raise InvalidValue unless languages.include?(name)
-
-      @language = name
-=======
-    def product=(name)
-      @software.select_product(name)
-    rescue StandardError
-      raise InvalidValue
->>>>>>> 814ec5b8
     end
 
     def storage_proposal

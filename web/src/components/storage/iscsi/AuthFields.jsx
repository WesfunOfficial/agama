/*
 * Copyright (c) [2023] SUSE LLC
 *
 * All Rights Reserved.
 *
 * This program is free software; you can redistribute it and/or modify it
 * under the terms of version 2 of the GNU General Public License as published
 * by the Free Software Foundation.
 *
 * This program is distributed in the hope that it will be useful, but WITHOUT
 * ANY WARRANTY; without even the implied warranty of MERCHANTABILITY or
 * FITNESS FOR A PARTICULAR PURPOSE.  See the GNU General Public License for
 * more details.
 *
 * You should have received a copy of the GNU General Public License along
 * with this program; if not, contact SUSE LLC.
 *
 * To contact SUSE LLC about this file by physical or electronic mail, you may
 * find current contact information at www.suse.com.
 */

import React, { useEffect } from "react";
import { FormGroup, TextInput } from "@patternfly/react-core";

<<<<<<< HEAD
import { Fieldset, FormValidationError } from "~/components/core";
=======
import { Fieldset, PasswordInput } from "~/components/core";
>>>>>>> 0c12b1c8
import { Icon } from "~/components/layout";
import { _ } from "~/i18n";

export default function AuthFields({ data, onChange, onValidate }) {
  const onUsernameChange = (_, v) => onChange("username", v);
  const onPasswordChange = (_, v) => onChange("password", v);
  const onReverseUsernameChange = (_, v) => onChange("reverseUsername", v);
  const onReversePasswordChange = (_, v) => onChange("reversePassword", v);

  const isValidText = v => v.length > 0;
  const isValidUsername = () => isValidText(data.username);
  const isValidPassword = () => isValidText(data.password);
  const isValidReverseUsername = () => isValidText(data.reverseUsername);
  const isValidReversePassword = () => isValidText(data.reversePassword);
  const isValidAuth = () => isValidUsername() && isValidPassword();

  const showUsernameError = () => isValidPassword() ? !isValidUsername() : false;
  const showPasswordError = () => isValidUsername() ? !isValidPassword() : false;
  const showReverseUsernameError = () => {
    return (isValidAuth() && isValidReversePassword()) ? !isValidReverseUsername() : false;
  };
  const showReversePasswordError = () => {
    return (isValidAuth() && isValidReverseUsername()) ? !isValidReversePassword() : false;
  };

  useEffect(() => {
    onValidate(
      !showUsernameError() &&
      !showPasswordError() &&
      !showReverseUsernameError() &&
      !showReversePasswordError()
    );
  });

  const ByInitiatorAuthTip = () => {
    if (isValidAuth()) return null;

    return (
      <p>
        <Icon
          name="info"
          size="16"
          style={{ verticalAlign: "text-bottom", marginRight: "0.3em" }}
        />
        {_("Only available if authentication by target is provided")}
      </p>
    );
  };

  return (
    <>
      <Fieldset legend={_("Authentication by target")}>
        <FormGroup
          fieldId="username"
          label={_("User name")}
        >
          <TextInput
            id="username"
            name="username"
            aria-label={_("User name")}
            value={data.username || ""}
            label={_("User name")}
            onChange={onUsernameChange}
            validated={showUsernameError() ? "error" : "default"}
          />
          <FormValidationError message={showUsernameError() ? _("Incorrect user name") : ""} />
        </FormGroup>
        <FormGroup
          fieldId="password"
          label={_("Password")}
        >
          <PasswordInput
            id="password"
            name="password"
            aria-label={_("Password")}
            value={data.password || ""}
            onChange={onPasswordChange}
            validated={showPasswordError() ? "error" : "default"}
          />
          <FormValidationError message={showPasswordError() ? _("Incorrect password") : ""} />
        </FormGroup>
      </Fieldset>
      <Fieldset legend={_("Authentication by initiator")}>
        <ByInitiatorAuthTip />
        <FormGroup
          fieldId="reverseUsername"
          label={_("User name")}
        >
          <TextInput
            id="reverseUsername"
            name="reverseUsername"
            aria-label={_("User name")}
            value={data.reverseUsername || ""}
            label={_("User name")}
            isDisabled={!isValidAuth()}
            onChange={onReverseUsernameChange}
            validated={showReverseUsernameError() ? "error" : "default"}
          />
          <FormValidationError message={showReverseUsernameError() ? _("Incorrect user name") : ""} />
        </FormGroup>
        <FormGroup
          fieldId="reversePassword"
          label="Password"
        >
          <PasswordInput
            id="reversePassword"
            name="reversePassword"
            aria-label={_("Target Password")}
            value={data.reversePassword || ""}
            isDisabled={!isValidAuth()}
            onChange={onReversePasswordChange}
            validated={showReversePasswordError() ? "error" : "default"}
          />
          <FormValidationError message={showReverseUsernameError() ? _("Incorrect password") : ""} />
        </FormGroup>
      </Fieldset>
    </>
  );
}<|MERGE_RESOLUTION|>--- conflicted
+++ resolved
@@ -22,11 +22,7 @@
 import React, { useEffect } from "react";
 import { FormGroup, TextInput } from "@patternfly/react-core";
 
-<<<<<<< HEAD
-import { Fieldset, FormValidationError } from "~/components/core";
-=======
-import { Fieldset, PasswordInput } from "~/components/core";
->>>>>>> 0c12b1c8
+import { Fieldset, FormValidationError, PasswordInput } from "~/components/core";
 import { Icon } from "~/components/layout";
 import { _ } from "~/i18n";
 

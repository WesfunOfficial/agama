--- conflicted
+++ resolved
@@ -131,13 +131,13 @@
       id="global-options"
       ref={asideRef}
       className="wrapper sidebar"
-      aria-label={_("Global options")}
+      aria-label={_("Installer Options")}
       data-state={isOpen ? "visible" : "hidden"}
     >
       <header className="split justify-between">
         <h2>
           {/* TRANSLATORS: sidebar header */}
-          {_("Options")}
+          {_("Installer Options")}
         </h2>
 
         <button
@@ -148,7 +148,6 @@
         >
           <Icon name="menu_open" data-variant="flip-X" onClick={close} />
         </button>
-<<<<<<< HEAD
       </header>
 
       <div className="flex-stack justify-between" onClick={onClick}>
@@ -164,46 +163,5 @@
         { targetInfo }
       </footer>
     </aside>
-=======
-      </AppActions>
-
-      <aside
-        id="global-options"
-        ref={asideRef}
-        className="wrapper sidebar"
-        aria-label={_("Global options")}
-        data-state={isOpen ? "visible" : "hidden"}
-      >
-        <header className="split justify-between">
-          <h2>
-            {/* TRANSLATORS: sidebar header */}
-            {_("Installer Options")}
-          </h2>
-
-          <button
-            onClick={close}
-            ref={closeButtonRef}
-            className="plain-control"
-            aria-label={_("Hide navigation and other options")}
-          >
-            <Icon name="menu_open" data-variant="flip-X" onClick={close} />
-          </button>
-        </header>
-
-        <div className="flex-stack justify-between" onClick={onClick}>
-          {children}
-        </div>
-
-        <footer className="split justify-between" data-state="reversed">
-          <a onClick={close}>
-            {/* TRANSLATORS: button label */}
-            {_("Close")}
-            <Icon size="16" name="menu_open" data-variant="flip-X" />
-          </a>
-          { targetInfo }
-        </footer>
-      </aside>
-    </>
->>>>>>> c374ec9c
   );
 }
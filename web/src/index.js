/*
 * Copyright (c) [2022-2023] SUSE LLC
 *
 * All Rights Reserved.
 *
 * This program is free software; you can redistribute it and/or modify it
 * under the terms of version 2 of the GNU General Public License as published
 * by the Free Software Foundation.
 *
 * This program is distributed in the hope that it will be useful, but WITHOUT
 * ANY WARRANTY; without even the implied warranty of MERCHANTABILITY or
 * FITNESS FOR A PARTICULAR PURPOSE.  See the GNU General Public License for
 * more details.
 *
 * You should have received a copy of the GNU General Public License along
 * with this program; if not, contact SUSE LLC.
 *
 * To contact SUSE LLC about this file by physical or electronic mail, you may
 * find current contact information at www.suse.com.
 */

import React from "react";
import { createRoot } from "react-dom/client";
import { RouterProvider } from "react-router-dom";
import { RootProviders } from "~/context/root";
import { router } from "~/router";

/**
 * Import PF base styles before any JSX since components coming from PF may
 * import styles dependent on variables and rules previously defined there.
 */
import "@patternfly/patternfly/patternfly-base.scss";
<<<<<<< HEAD

import App from "~/App";
import Main from "~/Main";
import Protected from "~/Protected";
import { OverviewPage } from "~/components/overview";
import { ProductPage, ProductSelectionPage } from "~/components/product";
import { SoftwarePage } from "~/components/software";
import { ProposalPage as StoragePage, ISCSIPage, DASDPage, ZFCPPage } from "~/components/storage";
import { UsersPage } from "~/components/users";
import { L10nPage } from "~/components/l10n";
import { LoginPage } from "./components/core";
import { NetworkPage } from "~/components/network";
import { Terminal } from "~/components/core";
=======
import "@patternfly/patternfly/patternfly-addons.scss";
>>>>>>> 043f87da

/**
 * As JSX components might import CSS stylesheets, our styles must be imported
 * after them to preserve our overrides (e.g., PF overrides).
 *
 * Because mini-css-extract-plugin maintains the order of the imported CSS,
 * adding the overrides here ensures the overrides will be placed appropriately
 * at the end of our stylesheet when it extracts the CSS from dist/index.js
 *
 * See https://github.com/cockpit-project/starter-kit/blob/aeb81718e75b54e5d50ee450fe2abfbcfa58f5e6/src/index.js
 */
import "~/assets/styles/index.scss";

const container = document.getElementById("root");
const root = createRoot(container);

root.render(
  <RootProviders>
<<<<<<< HEAD
    <HashRouter>
      <Routes>
        <Route path="/login" exact element={<LoginPage />} />
        <Route path="/" element={<Protected />}>
          <Route path="/" element={<App />}>
            <Route path="/" element={<Main />}>
              <Route index element={<OverviewPage />} />
              <Route path="/overview" element={<OverviewPage />} />
              <Route path="/product" element={<ProductPage />} />
              <Route path="/l10n" element={<L10nPage />} />
              <Route path="/software" element={<SoftwarePage />} />
              <Route path="/storage" element={<StoragePage />} />
              <Route path="/storage/iscsi" element={<ISCSIPage />} />
              <Route path="/storage/dasd" element={<DASDPage />} />
              <Route path="/storage/zfcp" element={<ZFCPPage />} />
              <Route path="/network" element={<NetworkPage />} />
              <Route path="/users" element={<UsersPage />} />
            </Route>
            <Route path="products" element={<ProductSelectionPage />} />
            <Route path="terminal" element={<Terminal />} />
          </Route>
        </Route>
      </Routes>
    </HashRouter>
=======
    <RouterProvider router={router} />
>>>>>>> 043f87da
  </RootProviders>
);<|MERGE_RESOLUTION|>--- conflicted
+++ resolved
@@ -30,23 +30,7 @@
  * import styles dependent on variables and rules previously defined there.
  */
 import "@patternfly/patternfly/patternfly-base.scss";
-<<<<<<< HEAD
-
-import App from "~/App";
-import Main from "~/Main";
-import Protected from "~/Protected";
-import { OverviewPage } from "~/components/overview";
-import { ProductPage, ProductSelectionPage } from "~/components/product";
-import { SoftwarePage } from "~/components/software";
-import { ProposalPage as StoragePage, ISCSIPage, DASDPage, ZFCPPage } from "~/components/storage";
-import { UsersPage } from "~/components/users";
-import { L10nPage } from "~/components/l10n";
-import { LoginPage } from "./components/core";
-import { NetworkPage } from "~/components/network";
-import { Terminal } from "~/components/core";
-=======
 import "@patternfly/patternfly/patternfly-addons.scss";
->>>>>>> 043f87da
 
 /**
  * As JSX components might import CSS stylesheets, our styles must be imported
@@ -65,33 +49,6 @@
 
 root.render(
   <RootProviders>
-<<<<<<< HEAD
-    <HashRouter>
-      <Routes>
-        <Route path="/login" exact element={<LoginPage />} />
-        <Route path="/" element={<Protected />}>
-          <Route path="/" element={<App />}>
-            <Route path="/" element={<Main />}>
-              <Route index element={<OverviewPage />} />
-              <Route path="/overview" element={<OverviewPage />} />
-              <Route path="/product" element={<ProductPage />} />
-              <Route path="/l10n" element={<L10nPage />} />
-              <Route path="/software" element={<SoftwarePage />} />
-              <Route path="/storage" element={<StoragePage />} />
-              <Route path="/storage/iscsi" element={<ISCSIPage />} />
-              <Route path="/storage/dasd" element={<DASDPage />} />
-              <Route path="/storage/zfcp" element={<ZFCPPage />} />
-              <Route path="/network" element={<NetworkPage />} />
-              <Route path="/users" element={<UsersPage />} />
-            </Route>
-            <Route path="products" element={<ProductSelectionPage />} />
-            <Route path="terminal" element={<Terminal />} />
-          </Route>
-        </Route>
-      </Routes>
-    </HashRouter>
-=======
     <RouterProvider router={router} />
->>>>>>> 043f87da
   </RootProviders>
 );
--- conflicted
+++ resolved
@@ -1,14 +1,13 @@
 -------------------------------------------------------------------
-<<<<<<< HEAD
-Wed Oct  4 19:52:17 UTC 2023 - Josef Reidinger <jreidinger@suse.com>
+Thu Oct  5 19:52:17 UTC 2023 - Josef Reidinger <jreidinger@suse.com>
 
 - Add flag if volume is transactional btrfs (gh#openSUSE/agama#789)
-=======
+
+-------------------------------------------------------------------
 Thu Oct  5 05:50:57 UTC 2023 - Imobach Gonzalez Sosa <igonzalezsosa@suse.com>
 
 - Implement a mechanism to reconnect to the D-Bus service
   (gh#openSUSE/agama#781).
->>>>>>> 23082d78
 
 -------------------------------------------------------------------
 Mon Oct  2 08:02:23 UTC 2023 - David Diaz <dgonzalez@suse.com>
